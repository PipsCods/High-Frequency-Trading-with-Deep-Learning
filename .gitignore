--- conflicted
+++ resolved
@@ -1,13 +1,10 @@
-<<<<<<< HEAD
-# Ingnore the data folder
-data/
-venv/
-=======
 # Byte-compiled / optimized / DLL files
 __pycache__/
 *.py[cod]
 *$py.class
 
+data/
+venv/
 # C extensions
 *.so
 
@@ -174,5 +171,4 @@
 
 # PyPI configuration file
 .pypirc
-.idea
->>>>>>> 1c2efa97
+.idea